# coding=utf-8
# Copyright 2024 The HuggingFace Inc. team.
#
# Licensed under the Apache License, Version 2.0 (the "License");
# you may not use this file except in compliance with the License.
# You may obtain a copy of the License at
#
#     http://www.apache.org/licenses/LICENSE-2.0
#
# Unless required by applicable law or agreed to in writing, software
# distributed under the License is distributed on an "AS IS" BASIS,
# WITHOUT WARRANTIES OR CONDITIONS OF ANY KIND, either express or implied.
# See the License for the specific language governing permissions and
# limitations under the License.
"""XLSTM configuration"""

import math

from mlstm_simple.model import (
    BackendModeType,
    ChunkwiseKernelType,
    DtypeType,
    SequenceKernelType,
    StepKernelType,
    mLSTMConfig,
    round_up_to_next_multiple_of,
)

from ...configuration_utils import PretrainedConfig
from ...utils import logging

<<<<<<< HEAD
try:
    from mlstm_simple.model import (
        mLSTMConfig,
        round_up_to_next_multiple_of,
        ChunkwiseKernelType,
        SequenceKernelType,
        StepKernelType,
        BackendModeType,
        DtypeType,
        WeightModeType,
    )
except ImportError:
    # TODO This was only added for testing, since mlstm_torch_simple is not installable yet
    import sys
    import os

    sys.path.append(os.path.split(os.path.abspath(__file__))[0] + "/../../../../mlstm_simple_torch")
    from mlstm_simple.model import mLSTMConfig, round_up_to_next_multiple_of
    # raise ImportError("Need mlstm_simple_torch to be installed")

=======
>>>>>>> a488572c

logger = logging.get_logger(__name__)


class xLSTMConfig(PretrainedConfig):
    """
    This is the configuration class to store the configuration of a [`xLSTM`]. It is used to instantiate a xLSTM
    model according to the specified arguments, defining the model architecture. Instantiating a configuration with the
    defaults will yield a similar configuration to that of the XLSTM

    Configuration objects inherit from [`PretrainedConfig`] and can be used to control the model outputs. Read the
    documentation from [`PretrainedConfig`] for more information.


    Args:



    Example:

    ```python
    >>> from transformers import xLSTMConfig, xLSTMModel

    >>> # Initializing a xLSTM configuration
    >>> configuration = xLSTMConfig()

    >>> # Initializing a model (with random weights) from the configuration
    >>> model = xLSTMModel(configuration)

    >>> # Accessing the model configuration
    >>> configuration = model.config
    ```"""

    model_type = "xlstm"

    def __init__(
        self,
        vocab_size: int = 50304,
        embedding_dim: int = 4096,
        num_blocks: int = 32,
        num_heads: int = 8,
        use_bias: bool = False,
        norm_reduction_force_float32: bool = True,
        tie_word_embeddings: bool = False,
        add_out_norm: bool = True,
        norm_eps: float = 1e-6,
        # mlstm_layer
        qk_dim_factor: float = 0.5,
        v_dim_factor: float = 1.0,
        mlstm_round_up_to_multiple_of: int = 64,
        # mlstm backend
        chunkwise_kernel: ChunkwiseKernelType = "chunkwise--native_autograd",
        sequence_kernel: SequenceKernelType = "native_sequence__native",
        step_kernel: StepKernelType = "native",
        # nedded to enable generation
        mode: BackendModeType = "inference",
        chunk_size: int = 64,
        # needed to be true for generation
        return_last_states: bool = True,
        autocast_kernel_dtype: DtypeType = "bfloat16",
        eps: float = 1e-6,
        inference_state_dtype: DtypeType = "float32",
        # feedforward
        ffn_proj_factor: float = 2.667,
        ffn_round_up_to_multiple_of: int = 64,
        # capping
        gate_soft_cap: float = 15.0,
        output_logit_soft_cap: float = 30.0,
        # weights
        weight_mode: WeightModeType = "single",
        # HF interface
        use_cache: bool = True,
        pad_token_id: int = 1,
        bos_token_id: int = 0,
        eos_token_id: int = 2,
        force_bos_token_insert: bool = True,
        **kwargs,
    ):
        self.vocab_size = vocab_size
        self.embedding_dim = embedding_dim
        self.num_blocks = num_blocks
        self.num_heads = num_heads
        self.use_bias = use_bias
        self.tie_word_embeddings = tie_word_embeddings
        self.add_out_norm = add_out_norm
        self.norm_eps = norm_eps
        self.norm_reduction_force_float32 = norm_reduction_force_float32
        # mlstm_layer
        self.qk_dim_factor = qk_dim_factor
        self.v_dim_factor = v_dim_factor
        self.mlstm_round_up_to_multiple_of = mlstm_round_up_to_multiple_of
        # mlstm backend
        self.chunkwise_kernel = chunkwise_kernel
        self.sequence_kernel = sequence_kernel
        self.step_kernel = step_kernel
        self.mode = mode
        self.chunk_size = chunk_size
        self.return_last_states = return_last_states
        self.autocast_kernel_dtype = autocast_kernel_dtype
        self.eps = eps
        self.inference_state_dtype = inference_state_dtype
        # feedforward
        self.ffn_proj_factor = ffn_proj_factor
        self.ffn_round_up_to_multiple_of = ffn_round_up_to_multiple_of
        # capping
        self.gate_soft_cap = gate_soft_cap
        self.output_logit_soft_cap = output_logit_soft_cap
        self.weight_mode = weight_mode

        self.use_cache = use_cache
        self.pad_token_id = pad_token_id
        self.bos_token_id = bos_token_id
        self.eos_token_id = eos_token_id
        self.force_bos_token_insert = force_bos_token_insert

        super().__init__(
            bos_token_id=bos_token_id,
            eos_token_id=eos_token_id,
            pad_token_id=pad_token_id,
            tie_word_embeddings=tie_word_embeddings,
            **kwargs,
        )

    @property
    def qk_dim(self):
        return round_up_to_next_multiple_of(
            self.embedding_dim * self.qk_dim_factor,
            multiple_of=self.mlstm_round_up_to_multiple_of,
        )

    @property
    def v_dim(self):
        return round_up_to_next_multiple_of(
            self.embedding_dim * self.v_dim_factor,
            multiple_of=self.mlstm_round_up_to_multiple_of,
        )

    @property
    def qk_head_dim(self):
        return self.qk_dim // self.num_heads

    @property
    def v_head_dim(self):
        return self.v_dim // self.num_heads

    def to_mlstm_block_config(self):
        return mLSTMConfig(
            vocab_size=self.vocab_size,
            embedding_dim=self.embedding_dim,
            num_blocks=self.num_blocks,
            num_heads=self.num_heads,
            use_bias=self.use_bias,
            add_out_norm=self.add_out_norm,
            norm_eps=self.norm_eps,
            norm_reduction_force_float32=self.norm_reduction_force_float32,
            # mlstm_layer
            qk_dim_factor=self.qk_dim_factor,
            v_dim_factor=self.v_dim_factor,
            mlstm_round_up_to_multiple_of=self.mlstm_round_up_to_multiple_of,
            # mlstm backend
            chunkwise_kernel=self.chunkwise_kernel,
            sequence_kernel=self.sequence_kernel,
            step_kernel=self.step_kernel,
            mode=self.mode,
            chunk_size=self.chunk_size,
            return_last_states=self.return_last_states,
            autocast_kernel_dtype=self.autocast_kernel_dtype,
            eps=self.eps,
            inference_state_dtype=self.inference_state_dtype,
            # feedforward
            ffn_proj_factor=self.ffn_proj_factor,
            ffn_round_up_to_multiple_of=self.ffn_round_up_to_multiple_of,
            # capping
            gate_soft_cap=self.gate_soft_cap,
            output_logit_soft_cap=self.output_logit_soft_cap,
            weight_mode=self.weight_mode,
        )<|MERGE_RESOLUTION|>--- conflicted
+++ resolved
@@ -29,29 +29,6 @@
 from ...configuration_utils import PretrainedConfig
 from ...utils import logging
 
-<<<<<<< HEAD
-try:
-    from mlstm_simple.model import (
-        mLSTMConfig,
-        round_up_to_next_multiple_of,
-        ChunkwiseKernelType,
-        SequenceKernelType,
-        StepKernelType,
-        BackendModeType,
-        DtypeType,
-        WeightModeType,
-    )
-except ImportError:
-    # TODO This was only added for testing, since mlstm_torch_simple is not installable yet
-    import sys
-    import os
-
-    sys.path.append(os.path.split(os.path.abspath(__file__))[0] + "/../../../../mlstm_simple_torch")
-    from mlstm_simple.model import mLSTMConfig, round_up_to_next_multiple_of
-    # raise ImportError("Need mlstm_simple_torch to be installed")
-
-=======
->>>>>>> a488572c
 
 logger = logging.get_logger(__name__)
 
